#!/usr/bin/env python
"""Place a target spectrum onto a new wavelength scale onto a new
wavelength scale
"""
import numpy as np
import matplotlib.pyplot as plt
from astropy.io import fits
import os, sys

def open_spectrum(path):
    """
    Opens the spectrum at the specified path.

    Returns:
        s, serr, w
    """
    # open file and read data
    hdu = fits.open(path)
    s = hdu[0].data
    serr = hdu[1].data
    w = hdu[2].data

    return s, serr, w, hdu


def adjust_spectra(s, serr, w, s_ref=None, serr_ref=None, w_ref=None):
    """
    Adjusts the given spectrum by placing it on a constant log-lambda scale.
    If a reference spectrum is specified, solves for shifts between target
    and reference spectra and shifts the target spectrum accordingly.

    Args:
        s, serr, w: 
            Target spectrum, error and wavelength scale
        s_ref, serr_ref, w_ref:
            Reference spectrum, error, and wavelength scale (optional)

    Returns: 
        s_adj, serr_adj, w_adj:
            The adjusted spectrum and wavelength scale.
    """
    # normalize each order of the target spectrum to the 95th percentile
    percen_order = np.percentile(s, 95, axis=1)
    s /= percen_order.reshape(-1,1)

    # place spectrum on constant log-lambda wavelength scale
    slog, serrlog, wlog = rescale_log_w(s, serr, w)

    # solve for velocity shifts between spectra
    if s_ref is not None:
        w_shifted = np.empty_like(wlog)

        # normalize reference spectrum
        percen_order_ref = np.percentile(s_ref, 95, axis=1)
        s_ref /= percen_order_ref.reshape(-1,1)

        # place reference spectrum on same wavelength scale as target spectrum
        s_ref, serr_ref = rescale_w(s_ref, serr_ref, w_ref, wlog)

        # for i in range(len(wlog)):
        for i in [2]:
            ww = wlog[i]
            ss = slog[i]
            ww_ref = w_ref[i]
            ss_ref = s_ref[i]

            # solve for shifts in different sections
            num_sections = 2
            lags = np.empty(num_sections)
            l_sect = len(ss)/num_sections
            ww_shifted = np.empty_like(ww)

            for j in range(num_sections):
                # split array
                ss_sect = ss[j*l_sect:(j+1)*l_sect]
                ss_ref_sect = ss_ref[j*l_sect:(j+1)*l_sect]
                
                # solve for shifts
                lag, lag_arr, xcorr = solve_for_shifts(ss_sect, ss_ref_sect)

                # shift spectrum
                dw = np.median(ww[j*l_sect+1:(j+1)*l_sect] - ww[j*l_sect:(j+1)*l_sect-1])
                ww_shifted[j*l_sect:(j+1)*l_sect] = ww[j*l_sect:(j+1)*l_sect] - dw*lag

                lags[j] = lag

                plt.plot(lag_arr, xcorr)
            
            plt.show()

            # plot variation of lags
            plt.plot(np.linspace(ww[0], ww[-1], num_sections), lags)
            plt.show()

            w_shifted[i] = ww_shifted

    else:
        w_shifted = wlog

    return slog, serrlog, w_shifted

def merge_orders(s, serr, w):
    """
    Merge the orders
    """
    




def solve_for_shifts(s, s_ref):
    """
    Solve for the pixel shifts required to align two spectra that are on the same
    wavelength scale.

    Correlates the two spectra, then fits a quadratic to the peak in order to
    solve for sub-pixel shifts.

    Args:
        s: The target spectrum
        s_ref: The reference spectrum
        w: The common wavelength scale.
    
    Returns:
        The pixel shift, the lag and correlation data
    """
    # correlate the two spectra
    xcorr = np.correlate(s-1, s_ref-1, mode='same')
    max_corr = np.argmax(xcorr)

    # number of pixels
    npix = xcorr.shape[0]
    lag_arr = np.arange(-npix/2+1, npix/2+1, 1)

    # select points around the peak and fit a quadratic
    lag_peaks = lag_arr[max_corr-5:max_corr+5]
    xcorr_peaks = xcorr[max_corr-5:max_corr+5]
    p = np.polyfit(lag_peaks, xcorr_peaks, 2)
    # peak is simply -p[1]/2p[0]
    lag = -p[1]/(2*p[0])

    return lag, lag_arr, xcorr


def rescale_w(s, serr, w, w_ref):
    """
    Place the given spectrum on the wavelength scale specified by w_ref

    Args:
        s, serr, w: The spectrum and original wavelength scale.
        w_ref: The desired wavelength scale

    Returns:
        The spectrum and associated error on the desired scale.
    """

    snew = np.empty_like(s)
    serrnew = np.empty_like(serr)

    for i in range(len(w)):
        snew[i] = np.interp(w_ref[i], w[i], s[i])
        serrnew[i] = np.interp(w_ref[i], w[i], serr[i])

    return snew, serrnew


def rescale_log_w(s, serr, w):
    """
    Place the given spectrum on a constant log-lambda wavelength scale
    """
    wlog = np.empty_like(w)
    slog = np.empty_like(s)
    serrlog = np.empty_like(serr)

    # create a wavelength scale that is uniform in log(lambda)
    for i in range(len(w)):
        ww = w[i]
        ss = s[i]
        sserr = serr[i]

        logw_min = np.log10(ww[0])
        logw_max = np.log10(ww[-1])

        wlog[i] = np.logspace(logw_min, logw_max, len(ww), base=10.0)
        slog[i] = np.interp(wlog[i], ww, ss)
        serrlog[i] = np.interp(wlog[i], ww, sserr)

<<<<<<< HEAD
    return slog, serrlog, wlog
=======
    return slog, serrlog, wlog

if __name__ == '__main__':
    target_path = '/Users/samuel/Dropbox/SpecMatch-Emp/spectra/iodfitsdb/rj122.761.fits'
    ref_path = '/Users/samuel/Dropbox/SpecMatch-Emp/spectra/iodfitsdb/rj76.283.fits'
    # Read in target and reference spectra
    s, serr, w, hdu = open_spectrum(target_path)
    s_ref, serr_ref, w_ref, hdu_ref = open_spectrum(ref_path)

    merge_orders(s, serr, w)

    plt.plot(w[2], s[2])
    plt.show()

    # s_adj, serr_adj, w_adj = adjust_spectra(s, serr, w, s_ref, serr_ref, w_ref)

    # plt.plot(w_adj[2], s_adj[2])
    # plt.plot(w_ref[2], s_ref[2])
    # plt.show()

    # # save file
    # outfile = os.path.splitext(target_path)[0] + '_adj.fits'
    # hdu[0].data = adj[0]
    # hdu[1].data = adj[1]
    # hdu[2].data = adj[2]
    # hdu.writeto(outfile)
    sys.exit()
>>>>>>> 57733248
<|MERGE_RESOLUTION|>--- conflicted
+++ resolved
@@ -99,15 +99,6 @@
 
     return slog, serrlog, w_shifted
 
-def merge_orders(s, serr, w):
-    """
-    Merge the orders
-    """
-    
-
-
-
-
 def solve_for_shifts(s, s_ref):
     """
     Solve for the pixel shifts required to align two spectra that are on the same
@@ -185,34 +176,4 @@
         slog[i] = np.interp(wlog[i], ww, ss)
         serrlog[i] = np.interp(wlog[i], ww, sserr)
 
-<<<<<<< HEAD
-    return slog, serrlog, wlog
-=======
-    return slog, serrlog, wlog
-
-if __name__ == '__main__':
-    target_path = '/Users/samuel/Dropbox/SpecMatch-Emp/spectra/iodfitsdb/rj122.761.fits'
-    ref_path = '/Users/samuel/Dropbox/SpecMatch-Emp/spectra/iodfitsdb/rj76.283.fits'
-    # Read in target and reference spectra
-    s, serr, w, hdu = open_spectrum(target_path)
-    s_ref, serr_ref, w_ref, hdu_ref = open_spectrum(ref_path)
-
-    merge_orders(s, serr, w)
-
-    plt.plot(w[2], s[2])
-    plt.show()
-
-    # s_adj, serr_adj, w_adj = adjust_spectra(s, serr, w, s_ref, serr_ref, w_ref)
-
-    # plt.plot(w_adj[2], s_adj[2])
-    # plt.plot(w_ref[2], s_ref[2])
-    # plt.show()
-
-    # # save file
-    # outfile = os.path.splitext(target_path)[0] + '_adj.fits'
-    # hdu[0].data = adj[0]
-    # hdu[1].data = adj[1]
-    # hdu[2].data = adj[2]
-    # hdu.writeto(outfile)
-    sys.exit()
->>>>>>> 57733248
+    return slog, serrlog, wlog